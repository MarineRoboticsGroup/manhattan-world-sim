--- conflicted
+++ resolved
@@ -140,11 +140,7 @@
         return self.pose.theta
 
     def get_loop_closure_measurement(
-<<<<<<< HEAD
-        self, other_pose: SE2Pose, gt_measure: bool = False
-=======
         self, other_pose: SE2Pose, measure_association: str, gt_measure: bool = False
->>>>>>> f9a1494c
     ) -> LoopClosure:
         """Gets a loop closure measurement to another pose based on the Robot's
         loop closure model
@@ -159,19 +155,6 @@
             LoopClosure: the loop closure measurement
         """
         assert isinstance(other_pose, SE2Pose)
-<<<<<<< HEAD
-        if gt_measure:
-            rel_pose = self.pose.transform_to(other_pose)
-            return LoopClosure(
-                self.pose,
-                other_pose,
-                rel_pose,
-                self.timestep,
-                self._loop_closure_model._mean,
-                self._loop_closure_model._covariance,
-            )
-=======
-
         if gt_measure:
             true_transform = self.pose.transform_to(other_pose)
             return LoopClosure(
@@ -183,8 +166,6 @@
                 self._loop_closure_model.mean,
                 self._loop_closure_model.covariance,
             )
-
->>>>>>> f9a1494c
         return self._loop_closure_model.get_relative_pose_measurement(
             self.pose, other_pose, measure_association, self.timestep
         )
