--- conflicted
+++ resolved
@@ -87,34 +87,6 @@
         exclude_last_n_poses_for_loop_closure (int): default is 2; exclude last n poses from LC candidates
     """
 
-<<<<<<< HEAD
-    num_robots: int = 1
-    num_beacons: int = 0
-    grid_shape: Tuple = (10, 10)
-    y_steps_to_intersection: int = 1
-    x_steps_to_intersection: int = 1
-    cell_scale: float = 1.0
-    range_sensing_prob: float = 0.5
-    range_sensing_radius: float = 5.0
-    false_range_data_association_prob: float = 0.3
-    outlier_prob: float = 0.1
-    max_num_loop_closures: int = 100
-    loop_closure_prob: float = 0.1
-    loop_closure_radius: float = 2.0
-    false_loop_closure_prob: float = 0.1
-    range_stddev: float = 0.1
-    odom_x_stddev: float = 0.1
-    odom_y_stddev: float = 0.1
-    odom_theta_stddev: float = 0.1
-    loop_x_stddev: float = 0.1
-    loop_y_stddev: float = 0.1
-    loop_theta_stddev: float = 0.1
-    seed_num: int = 0
-    debug_mode: bool = False
-    groundtruth_measurements: bool = False
-    no_loop_pose_idx: List = []
-    exclude_last_n_poses_for_loop_closure: int = 2
-=======
     num_robots: int = attr.ib(default=1, validator=positive_int_validator)
     num_beacons: int = attr.ib(default=0, validator=positive_int_validator)
     grid_shape: Tuple[int, int] = attr.ib(
@@ -147,7 +119,10 @@
     seed_num: int = attr.ib(default=0, validator=positive_int_validator)
     debug_mode: bool = attr.ib(default=False)
     groundtruth_measurements: bool = attr.ib(default=False)
->>>>>>> f9a1494c
+    no_loop_pose_idx: List = []
+    exclude_last_n_poses_for_loop_closure: int = attr.ib(
+        default=2, validator=positive_int_validator
+    )
 
 
 # TODO integrate the probabilities of measurements into the simulator
@@ -668,11 +643,6 @@
 
             if len(possible_loop_closures) > 0:
                 randomly_selected_pose = choice(possible_loop_closures)
-<<<<<<< HEAD
-                loop_closure = cur_robot.get_loop_closure_measurement(
-                    randomly_selected_pose, self.sim_params.groundtruth_measurements
-                )
-=======
 
                 # if there are enough options and RNG says to make a fake loop
                 # closure, we intentionally mess up the data association
@@ -700,7 +670,6 @@
                         self.sim_params.groundtruth_measurements,
                     )
 
->>>>>>> f9a1494c
                 self._loop_closures.append(loop_closure)
 
     def _get_incorrect_robot_to_robot_range_association(
